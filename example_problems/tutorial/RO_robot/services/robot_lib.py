--- conflicted
+++ resolved
@@ -1,33 +1,18 @@
 #!/usr/bin/env python3
-<<<<<<< HEAD
-=======
+
 from dataclasses import dataclass
->>>>>>> eec5f642
 from sys import stderr
 from typing import Optional, List, Dict, Callable
 
 from RO_verify_submission_gen_prob_lib import verify_submission_gen
 
 instance_objects_spec = [
-<<<<<<< HEAD
-    ('Knapsack_Capacity',int),
-    ('labels','list_of_str'),
-    ('costs','list_of_int'),
-    ('vals','list_of_int'),
-    ('LB','list_of_int'),
-    ('UB','list_of_int'),
-    ('forced_out','list_of_str'),
-    ('forced_in','list_of_str'),
-    ('CAP_FOR_NUM_SOLS',int),
-    ('CAP_FOR_NUM_OPT_SOLS',int),
-=======
     ("grid", "matrix_of_ints"),
     ("budget", int),
     ("diag", bool),
     ("cell_from", tuple[int, str]),
     ("cell_to", tuple[int, str]),
     ("cell_through", tuple[int, str]),
->>>>>>> eec5f642
 ]
 additional_infos_spec = [
     ("partialDP_to", "matrix_of_int"),
@@ -72,157 +57,19 @@
     "MAX_NUM_SOLS_IN_LIST": 10,
     "MAX_NUM_OPT_SOLS_IN_LIST": 30,
 }
-<<<<<<< HEAD
+
 answer_objects_implemented = ['opt_sol','opt_val','num_opt_sols','DPtable_opt_val','DPtable_num_opts','list_opt_sols']
 limits = {'CAP_FOR_NUM_SOLS':100,'CAP_FOR_NUM_OPT_SOLS':100}
-=======
->>>>>>> eec5f642
+
 
 
 _Cell = tuple[int, int]
 _Grid = list[list[int]]
 
-<<<<<<< HEAD
-def check_instance_consistency(instance):
-    #print(f"instance={instance}", file=stderr)
-    n = len(instance["labels"]) 
-    if len(instance["costs"]) != n:
-        print(f'Errore: len(instance["costs"])={len(instance["costs"])} != {n}=len(instance["labels"])')    
-        exit(0)
-    if len(instance["vals"]) != n:
-        print(f'Errore: len(instance["vals"])={len(instance["vals"])=} != {n}=len(instance["labels"])')    
-        exit(0)
-    for ele in instance["forced_in"]:
-        if ele in instance["forced_in"]:
-            print(f'Errore: the element {ele} containd in the list `forced_in` is not contained in the list `labels` = {instance["labels"]}.\nIndeed, `forced_in` = {instance["forced_in"]}.')
-            exit(0)
-    for ele in instance["forced_out"]:
-        if ele not in instance["labels"]:
-            print(f'Errore: the element {ele} containd in the list `forced_out` is not contained in the list `labels` = {instance["labels"]}.\nIndeed, `forced_out` = {instance["forced_out"]}.')
-            exit(0)
-        if ele in instance["forced_in"]:
-            print(f'Errore: the element {ele} is containd BOTH in the list `forced_out` and in the list `forced_in` = {instance["forced_in"]}.\nIndeed, `forced_out` = {instance["forced_out"]}.')
-            exit(0)
-    LB = instance["LB"]
-    UB = instance["UB"]
-    if len(UB)+len(LB) > 0:
-        if len(UB)*len(LB)==0:
-            print(f'Errore: delle liste UB ed LB non puoi averne esattamente una vuota. O sono entrambe vuote o entrambe devono essere lunghe quanto la lista `labels`')
-            exit(0)
-        if len(forced_out)+len(forced_in) > 0:
-            print(f'Errore: quando le liste `forced_out` e/o `forced_in` sono impostate a liste NON vuote le liste `UB` e `LB` devono essere lasciate vuote')    
-            exit(0)
-        if len(UB) != n:
-            print(f'Errore: len(instance["UB"])={len(UB)=} != {n}=len(instance["labels"])')    
-            exit(0)
-        if len(LB) != n:
-            print(f'Errore: len(instance["LB"])={len(LB)=} != {n}=len(instance["labels"])')    
-            exit(0)
-    else:
-        LB = [0]*n
-        UB = [1]*n        
-    cost_forced_in = 0
-    for ele,indx in zip(instance["labels"],range(n)):
-        if LB[indx] > UB[indx]:
-            print(f'Errore: UB[{ele}]= {UB[ele]}>LB{LB[ele]} =LB[{ele}].')
-            exit(0)
-        if ele in instance["forced_in"]:
-            LB[indx] = 1
-        if ele in instance["forced_out"]:
-            UB[indx] = 0
-        cost_forced_in += LB[indx]*instance["costs"][indx]
-    if cost_forced_in > instance["Knapsack_Capacity"]:
-        if len(instance["forced_in"]) > 0:
-            print(f'Errore: il costo/peso complessivo degli elementi obbligati ({cost_forced_in}) già eccede la capacità dello zaino {instance["Knapsack_Capacity"]}')
-        else:
-            print(f'Errore: il prodotto scalare del vettore `cost` e il vettore dei lower bounds `LB` già eccede la capacità dello zaino {instance["Knapsack_Capacity"]}')
-        exit(0)
-    if instance["CAP_FOR_NUM_SOLS"] > limits["CAP_FOR_NUM_SOLS"]:
-        print('Errore: non è consentito settare `CAP_FOR_NUM_SOLS` a {instance["CAP_FOR_NUM_SOLS"]} > {limits["CAP_FOR_NUM_SOLS"]}"]}')
-        exit(0)
-    if instance["CAP_FOR_NUM_OPT_SOLS"] > limits["CAP_FOR_NUM_OPT_SOLS"]:
-        print('Errore: non è consentito settare `CAP_FOR_NUM_OPT_SOLS` a {instance["CAP_FOR_NUM_OPT_SOLS"]} > {limits["CAP_FOR_NUM_OPT_SOLS"]}"]}')
-        exit(0)
-
-        
-def solver(input_to_oracle):
-    #print(f"input_to_oracle={input_to_oracle}",file=stderr)
-    I = input_to_oracle["input_data_assigned"]
-    #print(f"Instance={I}",file=stderr)
-    n = len(I["labels"])
-    LB = I["LB"]
-    UB = I["UB"]
-    if len(UB)==0:
-        LB = [0]*n
-        UB = [1]*n
-
-    DPtable_opt_val = [[0 for j in range(I["Knapsack_Capacity"]+1)] for i in range(n+1)]
-    DPtable_num_opts = [[1 for j in range(I["Knapsack_Capacity"]+1)] for i in range(n+1)]
-    for obj_label,i in zip(I["labels"],range(1,1+n)): # i=object index, but also i=row_index (row_indexes of the DP table start from zero, the first row is already computed as a base case, before entering this for loop)
-        obj_cost = I["costs"][i-1]; obj_val = I["vals"][i-1]
-        if obj_label in I["forced_in"]:
-            LB[i-1] = 1
-        if obj_label in I["forced_out"]:
-            UB[i-1] = 0
-        obj_LB = LB[i-1]; obj_UB = UB[i-1]
-        for j in range(I["Knapsack_Capacity"]+1): # j=column_index of the DP table 
-            DPtable_opt_val[i][j] = DPtable_opt_val[i-1][j]
-            DPtable_num_opts[i][j] = DPtable_num_opts[i-1][j]
-            obj_times = 1
-            while obj_times <= obj_UB and obj_times*obj_cost <= j:
-                #print(f"i={i}, obj_label={obj_label}, obj_cost={obj_cost}, obj_val={obj_val}, j={j}, obj_times={obj_times}",file=stderr)
-                if DPtable_opt_val[i][j] == obj_times*obj_val + DPtable_opt_val[i-1][j-obj_times*obj_cost]:
-                    DPtable_num_opts[i][j] += DPtable_num_opts[i-1][j-obj_times*obj_cost]
-                elif DPtable_opt_val[i][j] < obj_times*obj_val + DPtable_opt_val[i-1][j-obj_times*obj_cost]:
-                    DPtable_opt_val[i][j] = obj_times*obj_val + DPtable_opt_val[i-1][j-obj_times*obj_cost]
-                    DPtable_num_opts[i][j] = DPtable_num_opts[i-1][j]
-                obj_times += 1
-        #print(f"DPtable_opt_val={DPtable_opt_val}",file=stderr)
-        #print(f"DPtable_num_opts={DPtable_num_opts}",file=stderr)
-        
-    #print(f"DPtable_opt_val={DPtable_opt_val}",file=stderr)
-    #print(f"DPtable_num_opts={DPtable_num_opts}",file=stderr)
-
-    def yield_opt_sols_list(i,j,promise,num_opt_sols_MAX):
-        assert promise >= 0 and j >= 0 and i >= 0   
-        if i == 0:
-            assert promise == 0
-            yield []
-            return
-        obj_label = I["labels"][i-1]
-        obj_cost = I["costs"][i-1]; obj_val = I["vals"][i-1]
-        obj_LB = LB[i-1]; obj_UB = UB[i-1]
-        #print(f'\ni={i}\nj={j}\npromise={promise}\nobj_label={obj_label}\nobj_cost={obj_cost}\nobj_val={obj_val}\nopt_sol={opt_sol}', file=stderr)
-        for obj_times in range(obj_UB+1):
-            if obj_times*obj_cost > j:
-                break
-            if promise <= obj_times*obj_val + DPtable_opt_val[i-1][j-obj_times*obj_cost]:
-                assert promise == obj_times*obj_val + DPtable_opt_val[i-1][j-obj_times*obj_cost]
-                for opt_sol in yield_opt_sols_list(i-1,j-obj_times*obj_cost,promise-obj_times*obj_val,num_opt_sols_MAX):
-                    if num_opt_sols_MAX > 0:
-                        yield opt_sol + [obj_label]*obj_times
-                        num_opt_sols_MAX -= 1
-
-    if n == 0:
-        opt_val = 0; num_opt_sols = 1; list_opt_sols = [[]]
-    else:
-        opt_val=DPtable_opt_val[i][j]; num_opt_sols=DPtable_num_opts[i][j]
-    num_opt_sols_MAX=I['CAP_FOR_NUM_OPT_SOLS']
-    #print(f"num_opt_sols_MAX={num_opt_sols_MAX}")
-    list_opt_sols = list(yield_opt_sols_list(i,j,promise=opt_val,num_opt_sols_MAX=num_opt_sols_MAX))
-    opt_sol = list_opt_sols[0]
-    #print(f"opt_sol={opt_sol}\nopt_val={opt_val}\nnum_opt_sols={num_opt_sols}\nDPtable_opt_val={DPtable_opt_val}\nDPtable_num_opts={DPtable_num_opts}\nlist_opt_sols={list_opt_sols}", file=stderr)
-
-    
-from dataclasses import dataclass
-from sys import stderr
-=======
 
 def _xmap(x: int) -> int:
     """Map internal x coordinate of a cell to a human-readable format."""
     return x + 1
-
->>>>>>> eec5f642
 
 def _ymap(y: int) -> str:
     """Map internal y coordinate of a cell to a human-readable format."""
@@ -683,13 +530,8 @@
 
 
 class verify_submission_problem_specific(verify_submission_gen):
-<<<<<<< HEAD
-    def __init__(self, SEF,input_data_assigned:Dict, long_answer_dict:Dict, request_setups:Dict):
-        super().__init__(SEF,input_data_assigned, long_answer_dict, request_setups)
-=======
     def __init__(self, SEF, input_data_assigned: Dict, long_answer_dict: Dict, request_setups: str):
         super().__init__(SEF, input_data_assigned, long_answer_dict, request_setups)
->>>>>>> eec5f642
 
     def verify_format(self, SEF):
         if not super().verify_format(SEF):
