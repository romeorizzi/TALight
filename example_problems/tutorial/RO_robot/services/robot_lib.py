#!/usr/bin/env python3

from dataclasses import dataclass
from typing import Dict, Final, List, Tuple, TypeVar
import itertools

import numpy as np

from RO_verify_submission_gen_prob_lib import verify_submission_gen
from RO_std_eval_lib import std_eval_feedback


instance_objects_spec = [
<<<<<<< HEAD
    ('grid', 'matrix_of_int'),
    ('budget', int),
    ('diag', bool),
    ('cell_from', 'list_of_str'),
    ('cell_to', 'list_of_str'),
    ('cell_through', 'list_of_str'),
    ('CAP_FOR_NUM_SOLS', int),
    ('CAP_FOR_NUM_OPT_SOLS', int),
=======
    ("grid", "matrix_of_ints"),
    ("budget", int),
    ("diag", bool),
    ("cell_from", tuple[int, str]),
    ("cell_to", tuple[int, str]),
    ("cell_through", tuple[int, str]),
    ('CAP_FOR_NUM_SOLS',int),
    ('CAP_FOR_NUM_OPT_SOLS',int),
>>>>>>> 7a0af49c
]
additional_infos_spec = [
    ('partialDP_to', 'matrix_of_int'),
    ('partialDP_from', 'matrix_of_int'),
]
answer_objects_spec = {
    'num_paths': 'int',  # the number of feasible paths
    # the number of feasible paths that collect the maximum total prize
    'num_opt_paths': 'int',
    'opt_val': 'int',  # the maximum total prize a feasible path can collect
    # a path collecting the maximum possible total prize
    'opt_path': 'list_of_list_of_str',
    'list_opt_paths': 'list_of_list_of_list_of_str',  # the list of all optimum paths
    # the DP table meant to tell the number of paths from top-left cell to the generic cell
    'DPtable_num_to': 'matrix_of_list_of_int',
    # the DP table meant to tell the number of paths from the generic cell to the bottom-right cell
    'DPtable_num_from': 'matrix_of_list_of_int',
    # the DP table meant to tell the maximum value of a feasible path path moving from top-left cell to the generic cell
    'DPtable_opt_to': 'matrix_of_list_of_int',
    # the DP table meant to tell the maximum value of a feasible path moving from the generic cell to the bottom-right cell
    'DPtable_opt_from': 'matrix_of_list_of_int',
    # the DP table meant to tell the number of optimal paths from top-left cell to the generic cell
    'DPtable_num_opt_to': 'matrix_of_list_of_int',
    # the DP table meant to tell the number of optimal paths from the generic cell to the bottom-right cell
    'DPtable_num_opt_from': 'matrix_of_list_of_int',
}

answer_objects_implemented = [
    'num_paths',
    'num_opt_paths',
    'opt_val',
    'opt_path',
    'list_opt_paths',
    'DPtable_num_to',
    'DPtable_num_from',
    'DPtable_opt_to',
    'DPtable_opt_from',
    'DPtable_num_opt_to',
    'DPtable_num_opt_from'
]

limits = {
    'CAP_FOR_NUM_SOLS': 10,
    'CAP_FOR_NUM_OPT_SOLS': 10
}

_T = TypeVar("_T")

_Cell = Tuple[int, int]
_Path = List[_Cell]
_Mat = List[List[_T]]


@dataclass
class Instance:
    grid: np.ndarray
    cost: int
    diag: bool
    beg: _Cell
    mid: _Cell
    end: _Cell


def _map(x, y):
    return f"({str(x + 1)},{chr(ord('A') + y)})"


def parse_raw_cell(coords: List[str]) -> _Cell:
    """Parse a cell from the raw textual representation."""
    # the format specification is [row, col]
    row, col = coords
    row, col = int(row) - 1, ord(col.lower()) - ord("a")
    return (row, col)


def parse_raw_path(cells: List[List[str]]) -> _Path:
    """Parse a path from the raw textual representation."""
    return [parse_raw_cell(x) for x in cells]


def check_matrix_shape(f: _Mat) -> bool:
    """Checks if matrix is empty."""
    if not f:
        return False

    """Checks if list is a matrix."""
    cols = len(f[0])
    if cols == 0:
        return False

    for row in f:
        if len(row) != cols:
            return False

    return True


def check_budget_bounds(budget: int) -> bool:
    """Check if the allocated budget is within the bounds specified by the problem."""
    # TODO: finalize the value of the upper bound in yaml file
    return 0 <= budget < 100


def check_contains_cell(grid: _Mat, cell: _Cell) -> bool:
    """Check if the coordinates map to a valid cell."""
    assert grid is not None
    assert cell is not None
    rows, cols = shape(grid)
    return 0 <= cell[0] < rows and 0 <= cell[1] < cols


def shape(grid: _Mat) -> Tuple[int, int]:
    """
    Return:
        (number of rows, number of columns) of matrix
    """
    return len(grid), len(grid[0])


def check_cell_contiguity(c0: _Cell, c1: _Cell, diag: bool) -> bool:
    """
    Check if a cell can be reached from another one with a valid single move.

    c0:   source cell
    c1:   target cell
    diag: allow diagonal moves
    """
    assert c0 is not None
    assert c1 is not None

    # try horizontal move from c0 to c1
    if c1[0] == (c0[0] + 1) and c1[1] == c0[1]:
        return True

    # try vertical move from c0 to c1
    if c1[0] == c0[0] and c1[1] == (c0[1] + 1):
        return True

    # try diagonal move from c0 to c1
    if diag and c1[0] == (c0[0] + 1) and c1[1] == (c0[1] + 1):
        return True

    return False


def check_path_feasible(path: List[_Cell], diag: bool) -> bool:
    """
    Check if a path can be traversed from cell to cell with valid moves.

    path: sequence of cells
    diag: allow diagonal moves
    """
    assert path is not None

    for i in range(len(path) - 1):
        if not check_cell_contiguity(path[i], path[i + 1], diag=diag):
            return False

    return True


def check_instance_consistency(instance: Dict):
    grid = instance['grid']
    rows, cols = shape(grid)
    # TODO: ask whether this check is necessary for the type 'matrix_of_int'
    if not check_matrix_shape(grid):
        print(f"Error: {grid} must be a matrix")
        exit(0)

    for row in range(len(grid)):
        for col in range(len(grid[row])):
            if (c := grid[row][col]) < -1:
                print(f"Error: value {c} in {_map(row, col)} is not allowed")
                exit(0)

    if grid[0][0] == -1 or grid[-1][-1] == -1:
        print(f"Error")
        exit(0)

    # TODO: validate cells coordinates
    for argname in ["cell_from", "cell_to", "cell_through"]:
        cell = parse_raw_cell(instance[argname])
        if cell[0] > rows or cell[1] > cols:
            print(f"Invalid {argname} {cell}")
            exit(0)


def cell_gain(content_inside_cell: int) -> int:
    """The solution gain of a cell."""
    # only cells with positive content have a value
    return max(content_inside_cell, 0)


def cell_cost(content_inside_cell: int) -> int:
    """The solution cost on the budget of a cell."""
    # only cells with negative content have a cost
    return max(-content_inside_cell, 0)


def path_gain(grid: _Mat, path: _Path):
    """Total gain of a path over a specific grid."""
    assert grid is not None
    assert path is not None
    return sum(map(lambda x: cell_gain(grid[x[0]][x[1]]), path))


def path_cost(grid: _Mat, path: _Path):
    """Total cost of a path over a specific grid."""
    assert grid is not None
    assert path is not None
    return sum(map(lambda x: cell_cost(grid[x[0]][x[1]]), path))


def dp_num_to(grid: np.ndarray, cell: _Cell, budget: int, diag: bool) -> np.ndarray:
    """
    Construct a table that calculates the number of paths
    from a specific cell to any cell.

    Args:
        grid:   game table
        cell:   reference cell
        budget: max budget for a path 
        diag:   allow diagonal moves

    Returns:
        DP table
    """
    row0, col0 = cell
    rows, cols = grid.shape
    # NOTE: matrix format [budget][rows][cols]
    mat = np.zeros((budget + 1, rows, cols), dtype=np.intc)
    for b in range(budget + 1):
        if cell_cost(grid[row0][col0]) <= b:
            mat[b][row0][col0] = 1

    # NOTE: start iteration from the reference cell
    for b in range(budget + 1):  # iterate on all possible values of budget
        for x in range(row0, rows):
            for y in range(col0, cols):
                cost_at_prev_cell = b - cell_cost(grid[x][y])
                if cost_at_prev_cell >= 0:
                    # move from the top cell if there is a previous row
                    if x > 0:
                        mat[b][x][y] += mat[cost_at_prev_cell][x - 1][y]

                    # move from the left cell if there is a previous col
                    if y > 0:
                        mat[b][x][y] += mat[cost_at_prev_cell][x][y - 1]

                    # move diagonally from the top-left cell
                    if diag and x > 0 and y > 0:
                        mat[b][x][y] += mat[cost_at_prev_cell][x - 1][y - 1]

    return mat


def dp_num_from(grid: np.ndarray, cell: _Cell, budget: int, diag: bool) -> np.ndarray:
    """
    Construct a table that calculates the number of paths
    from any cell to a specific cell.

    Args:
        grid:   game table
        cell:   reference cell
        budget: max budget for a valid path 
        diag:   allow diagonal moves

    Returns:
        DP table
    """
    # flip both the field and the reference cell
    grid = np.flip(grid)
    # cells are zero-indexed, so we need to offset the coordinates
    cell = (grid.shape[0] - cell[0] - 1, grid.shape[1] - cell[1] - 1)
    result = dp_num_to(grid, cell, budget, diag)
    # also flip the result back, but only on the grid axis
    assert result.shape == (budget + 1, *grid.shape),\
        "The expected dptable format is [budget][row][col]"
    return np.flip(result, (1, 2))


def dp_opt_to(grid: np.ndarray, cell: _Cell, budget: int, diag: bool) -> np.ndarray:
    """
    Build a table that calculates the maximum gain for each path 
    from a specific cell to any cell.

    Args:
        grid:   game table
        cell:   reference cell
        budget: max budget for a valid path
        diag:   allow diagonal moves

    Returns:
        DP table
    """
    row0, col0 = cell
    rows, cols = grid.shape
    # NOTE: matrix format [budget][rows][cols]
    mat = np.full((budget + 1, rows, cols), fill_value=-1, dtype=np.intc)
    for b in range(budget + 1):
        if cell_cost(grid[row0][col0]) <= b:
            mat[b][row0][col0] = cell_gain(grid[row0][col0])

    # NOTE: start iteration from the reference cell
    for b in range(budget + 1):  # iterate on all possible values of budget
        for x in range(row0, rows):
            for y in range(col0, cols):
                prev_cost = b - cell_cost(grid[x][y])
                if prev_cost >= 0:
                    v = cell_gain(grid[x][y])
                    # move from the top cell if there is a previous row
                    if x > 0 and mat[prev_cost][x - 1][y] != -1:
                        mat[b][x][y] = max(mat[b][x][y],
                                           mat[prev_cost][x - 1][y] + v)

                    # move from the left cell if there is a previous col
                    if y > 0 and mat[prev_cost][x][y - 1] != -1:
                        mat[b][x][y] = max(mat[b][x][y],
                                           mat[prev_cost][x][y - 1] + v)

                    # move diagonally from the top-left cell
                    if diag and x > 0 and y > 0 and mat[prev_cost][x - 1][y - 1] != -1:
                        mat[b][x][y] = max(mat[b][x][y],
                                           mat[prev_cost][x - 1][y - 1] + v)

    return mat


def dp_opt_from(grid: np.ndarray, cell: _Cell, budget: int, diag: bool) -> np.ndarray:
    """
    Build a table that calculates the maximum gain for each path 
    from any cell to a specific cell.

    Args:
        grid:   game table
        cell:   reference cell
        budget: max budget for a valid path
        diag:   allow diagonal moves

    Returns:
        DP table
    """
    # flip both the field and the reference cell
    grid = np.flip(grid)
    # cells are zero-indexed, so we need to offset the coordinates
    cell = (grid.shape[0] - cell[0] - 1, grid.shape[1] - cell[1] - 1)
    result = dp_opt_to(grid, cell, budget, diag)
    # also flip the result back, but only on the grid axis
    assert result.shape == (budget + 1, *grid.shape),\
        "The expected dptable format is [budget][row][col]"
    return np.flip(result, (1, 2))


def dp_num_opt_to(
        grid: np.ndarray, cell: _Cell, dptable: np.ndarray, budget: int, diag: bool
) -> np.ndarray:
    """
    Build a table that calculates the number of optimal paths
    from any cell to a specific cell.

    Args:
        grid:   game table
        cell:   reference cell
        budget: max budget for a valid path
        diag:   allow diagonal moves
        dptable:

    Returns:
        DP table
    """
    row0, col0 = cell
    rows, cols = grid.shape
    # NOTE: matrix format [budget][rows][cols]
    mat = np.zeros((budget + 1, rows, cols), dtype=np.intc)
    for b in range(budget + 1):
        if cell_cost(grid[row0][col0]) <= b:
            mat[b][row0][col0] = 1

    # NOTE: start iteration from the reference cell
    for x in range(cell[0], rows):
        for y in range(cell[1], cols):
            for b in range(budget + 1):
                # the budget left at a previous cell required to move in the current cell
                # with the current total budget
                bud = b - cell_cost(grid[x][y])

                # the optimal value of a path that gets at the current
                opt = dptable[bud][x][y] - cell_gain(grid[x][y])

                if x > 0:  # can move by row
                    if dptable[bud][x - 1][y] == opt:  # and the path is optimal
                        mat[b][x][y] += mat[bud][x - 1][y]

                if y > 0:  # can move by column
                    if dptable[bud][x][y - 1] == opt:  # and the path is optimal
                        mat[b][x][y] += mat[bud][x][y - 1]

                if diag and x > 0 and y > 0:  # can move diagonally
                    if dptable[bud][x - 1][y - 1] == opt:  # and the path is optimal
                        mat[b][x][y] += mat[bud][x - 1][y - 1]

    return mat


def dp_num_opt_from(
        grid: np.ndarray, cell: _Cell, dptable: np.ndarray, budget: int, diag: bool
) -> np.ndarray:
    # flip both the field and the reference cell
    grid = np.flip(grid)
    assert dptable.shape == (budget + 1, *grid.shape),\
        "The expected dptable format is [budget][row][col]"
    dptable = np.flip(dptable, (1, 2))
    # cells are zero-indexed, so we need to offset the coordinates
    cell = (grid.shape[0] - cell[0] - 1, grid.shape[1] - cell[1] - 1)
    result = dp_num_opt_to(grid, cell, dptable, budget, diag)
    # also flip the result back, but only on the grid axis
    assert result.shape == (budget + 1, *grid.shape),\
        "The expected dptable format is [budget][row][col]"
    return np.flip(result, (1, 2))


def yield_opt_paths_beg_to_mid(p: Instance, opt_beg2any: np.ndarray, cost: int):
    assert cost >= 0

    def build(path: List[_Cell], c: int):
        x, y = path[-1]

        # check if we have reached the end
        if (x, y) == p.beg:
            # NOTE: the build process is reversed, so flip the path order
            path.reverse()
            yield path

        # the value of any optimal path that reaches this cell
        opt = opt_beg2any[c][x][y] - cell_gain(p.grid[x][y])
        # remove the cost of the current cell
        c1 = c - cell_cost(p.grid[x][y])
        assert c1 >= 0, "Underflowed minimum cost"

        # if the result path is optimal, keep building from the cell in the previuos row
        if x > p.beg[0]:
            if opt_beg2any[c1][x - 1][y] == opt:
                yield from build(path + [(x - 1, y)], c1)

        # if the result path is optimal, keep building from the cell in the previuos column
        if y > p.beg[1]:
            if opt_beg2any[c1][x][y - 1] == opt:
                yield from build(path + [(x, y - 1)], c1)

        # if the result path is optimal, keep building from the cell in the previuos diagonal
        if p.diag and x > p.beg[0] and y > p.beg[1]:
            if opt_beg2any[c1][x - 1][y - 1] == opt:
                yield from build(path + [(x - 1, y - 1)], c1)

    # NOTE: for this case the build process is reversed,
    # starting from the <mid> cell and moving towards the <beg> cell
    yield from build([p.mid], cost)


def yield_opt_paths_mid_to_end(p: Instance, opt_any2end: np.ndarray, cost: int):
    assert cost >= 0

    def build(path: List[_Cell], c: int):
        x, y = path[-1]

        # check if we have reached the end
        if (x, y) == p.end:
            yield path

        # remove the cost of the current cell
        opt = opt_any2end[c][x][y] - cell_gain(p.grid[x][y])
        c1 = c + cell_cost(p.grid[x][y])
        assert c1 <= cost, "Overflowed maximum cost"

        # if the result path is optimal, keep building from the cell in the previuos row
        if x < p.end[0]:
            if opt_any2end[c1][x + 1][y] == opt:
                yield from build(path + [(x + 1, y)], c1)

        # if the result path is optimal, keep building from the cell in the previuos column
        if y < p.end[1]:
            if opt_any2end[c1][x][y + 1] == opt:
                yield from build(path + [(x, y + 1)], c1)

        # if the result path is optimal, keep building from the cell in the previuos diagonal
        if p.diag and x < p.end[0] and y < p.end[1]:
            if opt_any2end[c1][x + 1][y + 1] == opt:
                yield from build(path + [(x + 1, y + 1)], c1)

    yield from build([p.mid], cost)


def yield_opt_paths(p: Instance, opt_beg2any: np.ndarray, opt_any2end: np.ndarray):
    assert opt_beg2any.shape == opt_any2end.shape

    # list all cost combinations for the subpaths with associated complete path value
    midx, midy = p.mid
    solutions = []
    for c0, c1 in zip(range(p.cost + 1), reversed(range(p.cost + 1))):
        value = opt_beg2any[c0][midx][midy] + opt_any2end[c1][midx][midy]
        solutions.append((c0, c1, value))

    assert len(solutions) > 0

    # find all cost combinations for the subpaths that provide a path with the optimal value
    opt = max(map(lambda x: x[-1], solutions))
    solutions = [(c0, c1) for c0, c1, value in solutions if value == opt]
    assert len(solutions) > 0

    # find all paths that produce the optimal value as sum
    for c0, c1 in solutions:
        beg2mid = yield_opt_paths_beg_to_mid(
            p, opt_beg2any=opt_beg2any, cost=c0)
        mid2end = yield_opt_paths_mid_to_end(
            p, opt_any2end=opt_any2end, cost=c1)
        # merge all possible subpaths combinations
        for p0, p1 in itertools.product(beg2mid, mid2end):
            # the checkpoint cell <mid> appears in both paths,
            # so we remove it from the end of the beg->mid path
            yield p0[:-1] + p1


def conceal(dptable: _Mat):
    """
    Conceals some cells of the table
    """
    # TODO: discuss how to select the cells to obfuscate
    cells = []
    for row, col in cells:
        dptable[row][col] = -1


def query_num(num_beg2any: np.ndarray, num_any2end: np.ndarray, through: _Cell):
    """
    Compute metric <num> from paths.

    Args:
        num_beg2any: dptable from the top-left cell to a generic cell
        num_any2end: dptable from a generic cell to the bottom-right cell
        through: checkpoint cell

    Return:
        num of paths that start from A, go through B and end at C
    """
    assert num_beg2any.shape == num_any2end.shape
    x, y = through
    budget = num_beg2any.shape[0]  # dptable matrix is [budget][row][col]

    solutions = []
    for b0, b1 in zip(range(budget), reversed(range(budget))):
        num_A_to_B = num_beg2any[b0][x][y]
        num_B_to_C = num_any2end[b1][x][y]
        solutions.append(num_A_to_B * num_B_to_C)

    # pick all the solutions
    return sum(solutions)


def query_opt(grid: np.ndarray, opt_beg2any: np.ndarray, opt_any2end: np.ndarray, through: _Cell):
    assert opt_beg2any.shape == opt_any2end.shape
    x, y = through
    budget = opt_beg2any.shape[0]  # dptable matrix is [budget][row][col]

    solutions = []
    for b0, b1 in zip(range(budget), reversed(range(budget))):
        opt_A_to_B = opt_beg2any[b0][x][y]
        opt_B_to_C = opt_any2end[b1][x][y]
        solutions.append(opt_A_to_B + opt_B_to_C)

    # pick the best solution
    # NOTE: all solutions include the gain of the <through> cell two times,
    # we need to remove it once
    return max(solutions) - cell_gain(grid[x][y])


def query_num_opt(
        opt_beg2any: np.ndarray,
        opt_any2end: np.ndarray,
        num_opt_beg2any: np.ndarray,
        num_opt_any2end: np.ndarray,
        through: _Cell):

    assert opt_beg2any.shape == opt_any2end.shape
    assert num_opt_beg2any.shape == num_opt_any2end.shape
    x, y = through
    budget = num_opt_beg2any.shape[0]  # dptable matrix is [budget][row][col]

    solutions = []
    for b0, b1 in zip(range(budget), reversed(range(budget))):
        opt_A_to_B = opt_beg2any[b0][x][y]
        num_opt_A_to_B = num_opt_beg2any[b0][x][y]

        opt_B_to_C = opt_any2end[b1][x][y]
        num_opt_B_to_C = num_opt_any2end[b1][x][y]

        num = num_opt_A_to_B * num_opt_B_to_C
        opt = opt_A_to_B + opt_B_to_C
        solutions.append((num, opt))

    # pick all solutions that provide the optimal total path value
    opt_total_val = max(map(lambda x: x[1], solutions))
    opt_solutions = [x[0] for x in solutions if x[1] == opt_total_val]
    return sum(opt_solutions)


def solver(input_to_oracle):
    assert input_to_oracle is not None

    instance: Final[Dict] = input_to_oracle["input_data_assigned"]

    # extract and parse inputs
    grid: Final = np.array(instance["grid"])
    diag: Final = instance["diag"]
    budget: Final = instance["budget"]
    beg: Final = parse_raw_cell(instance["cell_from"])
    end: Final = parse_raw_cell(instance["cell_to"])
    mid: Final = parse_raw_cell(instance["cell_through"])
    CAP_FOR_NUM_OPT_SOLS: Final[int] = min(
        instance["CAP_FOR_NUM_OPT_SOLS"], limits["CAP_FOR_NUM_OPT_SOLS"])

    expected_dptable_shape = (budget + 1, *grid.shape)

    DPtable_num_to = dp_num_to(
        grid, cell=beg, budget=budget, diag=diag)
    assert DPtable_num_to.shape == expected_dptable_shape
    DPtable_num_from = dp_num_from(
        grid, cell=end, budget=budget, diag=diag)
    assert DPtable_num_to.shape == expected_dptable_shape

    DPtable_opt_to = dp_opt_to(
        grid, cell=beg, budget=budget, diag=diag)
    assert DPtable_opt_to.shape == expected_dptable_shape
    DPtable_opt_from = dp_opt_from(
        grid, cell=end, budget=budget, diag=diag)
    assert DPtable_opt_from.shape == expected_dptable_shape

    DPtable_num_opt_to = dp_num_opt_to(
        grid, beg, DPtable_opt_to, budget, diag)
    assert DPtable_num_opt_to.shape == expected_dptable_shape
    DPtable_num_opt_from = dp_num_opt_from(
        grid, end, DPtable_opt_from, budget, diag)
    assert DPtable_num_opt_from.shape == expected_dptable_shape

    num_paths = query_num(DPtable_num_to, DPtable_num_from, mid)
    opt_val = query_opt(grid, DPtable_opt_to, DPtable_opt_from, mid)
    num_opt_paths = query_num_opt(DPtable_opt_to, DPtable_opt_from,
                                  DPtable_num_opt_to, DPtable_num_opt_from, mid)

    problem = Instance(
        grid=grid,
        cost=budget,
        diag=diag,
        beg=beg,
        mid=mid,
        end=end,
    )

    # extract only the required limited number of solutions
    list_opt_paths = list(itertools.islice(
        yield_opt_paths(problem, DPtable_opt_to, DPtable_opt_from),
        CAP_FOR_NUM_OPT_SOLS))
    opt_path = list_opt_paths[0] if len(list_opt_paths) > 0 else []

    # convert dptable to standard python (nested) lists
    DPtable_num_to = DPtable_num_to.tolist()
    DPtable_num_from = DPtable_num_from.tolist()
    DPtable_opt_to = DPtable_opt_to.tolist()
    DPtable_opt_from = DPtable_opt_from.tolist()
    DPtable_num_opt_to = DPtable_num_opt_to.tolist()
    DPtable_num_opt_from = DPtable_num_opt_from.tolist()

    oracle_answers = {}
    for std_name, ad_hoc_name in input_to_oracle["request"].items():
        oracle_answers[ad_hoc_name] = locals()[std_name]
    return oracle_answers


class verify_submission_problem_specific(verify_submission_gen):
    def __init__(self, SEF, input_data_assigned: Dict, long_answer_dict: Dict):
        super().__init__(SEF, input_data_assigned, long_answer_dict)

    def verify_format(self, SEF: std_eval_feedback):
        if not super().verify_format(SEF):
            return False

        if 'num_paths' in self.goals:
            g = self.goals['num_paths']
            if type(g.answ) != int:
                return SEF.format_NO(g, f"Come `{g.alias}` hai immesso `{g.answ}` dove era invece richiesto di immettere un intero.")
            SEF.format_OK(g, f"Come `{g.alias}` hai immesso un intero come richiesto",
                          f"ovviamente durante lo svolgimento dell'esame non posso dirti se l'intero immesso sia poi la risposta corretta, ma il formato è corretto")
            
        if 'num_opt_paths' in self.goals:
            g = self.goals['num_opt_paths']
            if type(g.answ) != int:
                return SEF.format_NO(g, f"Come `{g.alias}` hai immesso `{g.answ}` dove era invece richiesto di immettere un intero.")
            SEF.format_OK(g, f"Come `{g.alias}` hai immesso un intero come richiesto",
                          f"ovviamente durante lo svolgimento dell'esame non posso dirti se l'intero immesso sia poi la risposta corretta, ma il formato è corretto")
            
        if 'opt_val' in self.goals:
            g = self.goals['opt_val']
            if type(g.answ) != int:
                return SEF.format_NO(g, f"Come `{g.alias}` hai immesso `{g.answ}` dove era invece richiesto di immettere un intero.")
            SEF.format_OK(g, f"Come `{g.alias}` hai immesso un intero come richiesto",
                          f"ovviamente durante lo svolgimento dell'esame non posso dirti se l'intero immesso sia poi la risposta corretta, ma il formato è corretto")
            
        if 'opt_path' in self.goals:
            g = self.goals['opt_path']
            # Controllo se si tratta di una lista
            if type(g.answ) != list:
                return SEF.format_NO(g, f"Come `{g.alias}` è richiesto si inserisca una lista di celle (esempio [['1', 'A'], ...]). Hai invece immesso `{g.answ}`.")

            # Controllo se gli elemnti della lista sono celle
            for ele in g.answ:
                if type(ele) != list or len(ele) != 2 or type(ele[0]) != str or type(ele[1]) != str:
                    return SEF.format_NO(g, f"Ogni oggetto che collochi nella lista `{g.alias}` deve essere una cella. L'elemento `{ele}` da te inserito non è un cella.")
                if not str.isdigit(ele[0]) or not str.isalpha(ele[1]) or len(ele[1]) > 1:
                    return SEF.format_NO(g, f"Ogni cella in `{g.alias}` deve avere coordinate valide (esempio ['1', 'A']). L'elemento `{ele}` da te inserito non è una cella valida.")

            SEF.format_OK(g, f"Come `{g.alias}` hai immesso una lista di celle",
                          f"resta da stabilire l'ammissibilità di `{g.alias}`")
            
        if 'list_opt_paths' in self.goals:
            g = self.goals['list_opt_paths']
            # Controllo se si tratta di una lista di liste
            if type(g.answ) != list:
                return SEF.format_NO(g, f"Come `{g.alias}` è richiesto si inserisca una lista di liste di celle (esempio [[['1', 'A'], ...], ['1', 'A'], ...]]). Hai invece immesso `{g.answ}`.")

            # Controllo se le liste sono liste di celle
            for obj in g.answ:
                if type(obj) != list:
                    return SEF.format_NO(g, f"Come `{g.alias}` è richiesto si inserisca una lista di liste di celle (esempio [[['1', 'A'], ...], ['1', 'A'], ...]]). Hai invece immesso `{g.answ}`.")

            # Controllo se gli elemnti della lista sono tutte celle
            for obj in g.answ:
                for ele in obj:
                    if type(ele) != list or len(ele) != 2 or type(ele[0]) != str or type(ele[1]) != str:
                        return SEF.format_NO(g, f"Ogni oggetto che collochi nella lista di liste `{g.alias}` deve essere una cella. L'elemento `{ele}` da te inserito non è una cella.")
                    if not str.isdigit(ele[0]) or not str.isalpha(ele[1]) or len(ele[1]) > 1:
                        return SEF.format_NO(g, f"Ogni cella in `{g.alias}` deve avere coordinate valide (esempio ['1', 'A']). L'elemento `{ele}` da te inserito non è una cella valida.")
                        
            SEF.format_OK(g, f"Come `{g.alias}` hai immesso una lista di liste di celle",
                          f"resta da stabilire l'ammissibilità di `{g.alias}`")

        dptable_goal_names = [f"DPtable_{x}" for x in
                              ['num_to', 'num_from', 'opt_to', 'opt_from', 'num_opt_to', 'num_opt_from']]
        for name in dptable_goal_names:
            if name in self.goals:
                g = self.goals[name]
                # Controllo se si tratta di una lista di liste
                if type(g.answ) != list:
                    return SEF.format_NO(g, f"Come `{g.alias}` è richiesto si inserisca una matrice tridimensionale di interi (esempio [[[0, ...]], [[1, ...]]]). Hai invece immesso `{g.answ}`.")

                # Controllo se le liste sono liste di interi
                for obj in g.answ:
                    if type(obj) != list:
                        return SEF.format_NO(g, f"Come `{g.alias}` è richiesto si inserisca una matrice tridimensionale di interi (esempio [[0, 0], ...,]]). Hai invece immesso `{g.answ}`.")

                # Controllo se gli elemnti della lista sono tutti interi
                for obj in g.answ:
                    for ele in obj:
                        for val in ele:
                            if type(val) != int:
                                return SEF.format_NO(g, f"Ogni oggetto che collochi nella lista di liste `{g.alias}` deve essere un intero. L'elemento `{ele}` da te inserito non è un itero.")
                SEF.format_OK(g, f"Come `{g.alias}` hai immesso una matrice tridimensionale",
                              f"resta da stabilire l'ammissibilità di `{g.alias}`")

        return True

    def set_up_and_cash_handy_data(self):
        self.beg = parse_raw_cell(self.I.cell_from)
        self.mid = parse_raw_cell(self.I.cell_through)
        self.end = parse_raw_cell(self.I.cell_to)

        rows, cols = shape(self.I.grid)
        self.expected_dp_shape = (self.I.budget, rows, cols)

    def verify_feasibility(self, SEF: std_eval_feedback):
        if not super().verify_feasibility(SEF):
            return False

        if 'opt_path' in self.goals:
            g = self.goals['opt_path']
            print("opt_path answ:", g.answ)
            path = parse_raw_path(g.answ)
            if path[0] != self.beg:
                reason = f"Il percorso non comincia dalla cella {self.beg}."
                return SEF.feasibility_NO(g, reason)

            if path[-1] != self.end:
                reason = f"Il percorso non termina alla cella {self.end}."
                return SEF.feasibility_NO(g, reason)

            if self.mid not in path:
                reason = f"Il percorso non passa dalla cella {self.mid}."
                return SEF.feasibility_NO(g, reason)

            if not check_path_feasible(path, diag=self.I.diag):
                reason = f"Il percorso {path} usa movimenti non validi."
                return SEF.feasibility_NO(g, reason)

            if path_cost(self.I.grid, path) > self.I.budget:
                reason = f"Il costo del percorso {path} supera il budget."
                return SEF.feasibility_NO(g, reason)

        if 'list_opt_paths' in self.goals:
            g = self.goals['list_opt_paths']
            paths = [parse_raw_path(x) for x in g.answ]
            for path in paths:
                if path[0] != self.beg:
                    reason = f"Il percorso non comincia dalla cella {self.beg}."
                    return SEF.feasibility_NO(g, reason)

                if path[-1] != self.end:
                    reason = f"Il percorso non termina alla cella {self.end}."
                    return SEF.feasibility_NO(g, reason)

                if self.mid not in path:
                    reason = f"Il percorso non passa dalla cella {self.mid}."
                    return SEF.feasibility_NO(g, reason)

                if not check_path_feasible(path, diag=self.I.diag):
                    reason = f"Il percorso {path} usa movimenti non validi."
                    return SEF.feasibility_NO(g, reason)

                if path_cost(self.I.grid, path) > self.I.budget:
                    reason = f"Il costo del percorso {path} supera il budget."
                    return SEF.feasibility_NO(g, reason)

        return True

    def verify_consistency(self, SEF: std_eval_feedback):
        if not super().verify_consistency(SEF):
            return False

        if 'num_paths' in self.goals and 'num_opt_paths' in self.goals:
            g_all = self.goals['num_paths']
            g_opt = self.goals['num_opt_paths']
            if g_opt.answ > g_all.answ:
                reason = f"La soluzione in `{g_opt.alias}` non può essere maggiore di `{g_all.alias}`."
                return SEF.consistency_NO(['num_paths', 'num_opt_paths'], reason)

        if 'opt_val' in self.goals and 'opt_path' in self.goals:
            g_val = self.goals['opt_val']
            g_sol = self.goals['opt_path']
            opt_path = parse_raw_path(g_sol.answ)
            if (gain := path_gain(self.I.grid, opt_path)) != g_val.answ:
                reason = f"Il valore totale della soluzione immessa in `{g_sol.alias}` è {gain}, non {g_val.answ} come hai invece immesso in `{g_val.alias}`. La soluzione (ammissibile) che hai immesso è `{g_sol.alias}`={g_sol.answ}."
                return SEF.consistency_NO(['opt_val', 'opt_path'], reason)

        if 'opt_val' in self.goals and 'list_opt_paths' in self.goals:
            g_val = self.goals['opt_val']
            g_sol = self.goals['list_opt_paths']
            list_opt_paths = [parse_raw_path(p) for p in g_sol.answ]
            for p in list_opt_paths:
                if (gain := path_gain(self.I.grid, p)) != g_val.answ:
                    reason = f"Il valore totale della soluzione immessa in `{g_sol.alias}` è {gain}, non {g_val.answ} come hai invece immesso in `{g_val.alias}`. La soluzione (ammissibile) che hai immesso è `{g_sol.alias}`={g_sol.answ}."
                    return SEF.consistency_NO(['opt_val', 'list_opt_paths'], reason)

        return True<|MERGE_RESOLUTION|>--- conflicted
+++ resolved
@@ -11,16 +11,6 @@
 
 
 instance_objects_spec = [
-<<<<<<< HEAD
-    ('grid', 'matrix_of_int'),
-    ('budget', int),
-    ('diag', bool),
-    ('cell_from', 'list_of_str'),
-    ('cell_to', 'list_of_str'),
-    ('cell_through', 'list_of_str'),
-    ('CAP_FOR_NUM_SOLS', int),
-    ('CAP_FOR_NUM_OPT_SOLS', int),
-=======
     ("grid", "matrix_of_ints"),
     ("budget", int),
     ("diag", bool),
@@ -29,7 +19,6 @@
     ("cell_through", tuple[int, str]),
     ('CAP_FOR_NUM_SOLS',int),
     ('CAP_FOR_NUM_OPT_SOLS',int),
->>>>>>> 7a0af49c
 ]
 additional_infos_spec = [
     ('partialDP_to', 'matrix_of_int'),
