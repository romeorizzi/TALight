--- conflicted
+++ resolved
@@ -1,9 +1,6 @@
 #!/usr/bin/env python3
-<<<<<<< HEAD
-
-=======
+
 import logging
->>>>>>> 86114ea9
 from dataclasses import dataclass
 from typing import Dict
 
