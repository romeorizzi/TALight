--- conflicted
+++ resolved
@@ -6,7 +6,6 @@
 from TALfiles import TALfilesHelper
 
 import RO_std_io_lib as RO_io
-<<<<<<< HEAD
 
 import problem_specific_lib as PSL
 
@@ -28,43 +27,11 @@
 ENV =Env(args_list)
 TAc =TALcolors(ENV, "None")
 LANG=Lang(ENV, TAc, lambda fstring: eval(f"f'{fstring}'"), print_opening_msg = 'now'if ENV['with_opening_message'] else 'never')
-=======
-from robot_lib import solver, check_instance_consistency
-
-# METADATA OF THIS TAL_SERVICE:
-args_list = [
-    ('pwd', str),
-    ('grid', 'list_of_str'),
-    ('diag', bool),
-    ('partialDP_to', 'list_of_str'),
-    ('partialDP_from', 'list_of_str'),
-    ('cell_from', str),
-    ('cell_to', str),
-    ('cell_through', str),
-    ('request_dict', 'yaml'),
-    ('as_yaml', bool),
-    ('recall_instance', bool),
-    ('recall_request', bool),
-    ('with_opening_message', bool),
-    ('with_output_files', bool),
-    ('esercizio', int),
-    ('task', int),
-]
-instance_objects = ['grid', 'diag', 'partialDP_to',
-                    'partialDP_from', 'cell_from', 'cell_to', 'cell_through']
-sol_objects_implemented = ['opt_val','opt_path','DPtable_opt_from']
-
-ENV = Env(args_list)
-TAc = TALcolors(ENV, "None")
-LANG = Lang(ENV, TAc, lambda fstring: eval(
-    f"f'{fstring}'"), print_opening_msg='now'if ENV['with_opening_message'] else 'never')
->>>>>>> be4e4492
 TALf = TALfilesHelper(TAc, ENV)
 
 # START CODING YOUR SERVICE:
 
 TOKEN_REQUIRED = True
-<<<<<<< HEAD
 RO_io.check_access_rights(ENV,TALf, require_pwd = True, TOKEN_REQUIRED = TOKEN_REQUIRED)
 input_data_assigned = RO_io.dict_of_instance(PSL.instance_objects_spec,args_list,ENV)
 #print(f"input_data_assigned={input_data_assigned}", file=stderr)
@@ -83,25 +50,4 @@
 if ENV.LOG_FILES != None:
     RO_io.oracle_logs(call_data,ENV,TALf)
 if ENV["with_output_files"]:    
-    RO_io.oracle_output_files(call_data,ENV,TALf)
-=======
-RO_io.check_access_rights(ENV, TALf, require_pwd=True,
-                       TOKEN_REQUIRED=TOKEN_REQUIRED)
-instance_dict = RO_io.dict_of_instance(instance_objects, args_list, ENV)
-check_instance_consistency(instance_dict)
-RO_io.check_request(ENV['request_dict'], sol_objects_implemented)
-
-request_dict = ENV["request_dict"]
-if len(request_dict) == 0:
-    request_dict = {key: key for key in sol_objects_implemented}
-print(f"request_dict={request_dict}", file=stderr)
-
-call_data = {"instance": instance_dict, "request": request_dict}
-call_data["oracle"] = solver(call_data)
-
-RO_io.oracle_outputs(call_data, ENV)
-if ENV.LOG_FILES != None:
-    RO_io.oracle_logs(call_data, ENV, TALf)
-if ENV["with_output_files"]:
-    RO_io.oracle_output_files(call_data, ENV, TALf)
->>>>>>> be4e4492
+    RO_io.oracle_output_files(call_data,ENV,TALf)