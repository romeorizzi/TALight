public_folder: public
services:
  check_one_sol:
    explains: "this service checks whether an input string of '(' and ')' characters is a well formed formula of parentheses."
    evaluator: [python, services/check_one_sol_server.py]
    args:
      input_formula:
        regex:  ^(\(|\)){0,1000}$
      silent:
        explains: "if your formula is well formed then the service runs silently; otherwise it explains what is the problem in clear."
        regex: ^(0|1)$
        default: 0
      n:
        explains: "set this to prescribe the precise number of pairs of parentheses involved."
        regex: ^(free|0|[1-9][0-9]{0,1000})$
        default: free
      lang:
        regex: ^(hardcoded|en|it)$
        default: it
  check_num_sol:
    explains: "call this service to check that the number of well formed formulas with <n_pairs> pairs of parenthes is what you think (<risp>)."
    evaluator: [python, services/check_num_sol_server.py]
    args:
      n_pairs:
        regex: ^(0|[1-9][0-9]{0,1}|100)$
      risp:
        regex: ^(0|[1-9][0-9]{0,50})$
        explain: "what you conjecture to be the number of well-formed formulas on <n_pairs> pairs of parentheses."
      ok_if_congruent_modulus:
        explain: "when n grows the number of well formed formulas gets huge. Set this argument to 0 if you are ready to deal with arbitrarily large numbers. Otherwise, computing the number modulo <ok_if_congruent_modulus> will suffice in assessing you got the right ideas."  
        regex: ^(0|[1-9][0-9]{0,10})$
        default: 0
#        default: 1000000007
      more_or_less_hint_if_wrong:
        regex: ^(0|1)$
        default: 0
      silent:
        explains: "the service runs silently unless your conjectured answer is wrong (or for wrong calls)."
        regex: ^(0|1)$
        default: 0
      lang:
        regex: ^(hardcoded|en|it)$
        default: it
  eval_num_sol:
    evaluator: [python, services/eval_num_sol_server.py]
    args:
      answ_modulus:
        explain: "when n grows the number of solutions gets huge. Set this argument to 0 if you are ready to deal with arbitrarily large numbers. Otherwise, computing the number modulo <answ_modulus> will suffice in assessing you got the right ideas."  
        regex: ^([1-9][0-9]{0,10}|0)$
#        default: 0
        default: 1000000007
      goal:
        explains: "set your goal (efficient includes also correct)."
        regex: ^(correct|efficient)$
        default: correct
      code_lang: 
        explains: "the more we know about your bot the better we can estimate the efficiency of your algorithm."
        regex: ^(python|java|nodejs|compiled)$
        default: python
      lang:
        regex: ^(hardcoded|en|it)$
        default: it
  check_sol_set:
    evaluator: [python, services/check_sol_set_server.py]
    args:
      feedback:
        regex: ^(yes_no|tell_first_minimal_missing_prefix|give_one_missing|tell_prefix_of_missing_[1-9][0-9]{0,10})$
        default: yes_no
        explain: the options are as follows
        explain1: -yes_no= just tell me if I am missing one solution.
<<<<<<< HEAD
        explain2: -tell_first_minimal_missing_prefix= please, of one solution I am missing, give me a long enough prefix so that if I complete it to a feasible solution I get a new one.
        explain3: -give_one_missing= just spoil me out a solution I have missed.
        explain4: -tell_prefix_of_missing_<len>= please, of one solution I am missing, give me the prefix of length <len>.
=======
        explain2: -tell_a_minimal_missing_prefix= please, of one solution I am missing, give me a long enough prefix so that if I complete it to a feasible solution then I get a new one.
        explain3: -give_one_missing= just spoil me out a solution I have missed.
>>>>>>> af99182e
      lang:
        regex: ^(hardcoded|en|it)$
        default: it
  check_sol_list:
    evaluator: [python, services/check_sol_list_server.py]
    args:
      sorting_criterion:
        regex: ^(loves_opening_par|loves_closing_par)$
        default: loves_closing_par
      feedback:
        regex: ^(yes_no|spot_first_wrong_consec|dispell_first_missing_till_already_present|tell_first_minimal_missing_prefix|give_first_missing|tell_prefix_of_missing_[1-9][0-9]{0,10})$
        default: yes_no
        explain: the options are as follows
        explain1: -yes_no= just tell me if I am missing one solution.
<<<<<<< HEAD
        explain2: -spot_first_wrong_consec= tell me between which two solutions I have given one is missing.
        explain3: -dispell_first_missing_till_already_present= please, of one solution I am missing, give me the longest prefix it has in common with a solution I have given.
        explain4: -tell_first_minimal_missing_prefix= please, of one solution I am missing, give me a long enough prefix so that if I complete it to a feasible solution I get a new one.
        explain5: -give_first_missing= just spoil me out a solution I have missed.
        explain6: -tell_prefix_of_missing_<len>= please, of one solution I am missing, give me the prefix of length <len>.
=======
        explain2: -spot_first_wrong_consec= please, point me out two solutions I have placed consecutive whereas at least one missing solutions sits betwen them.
        explain3: -tell_first_minimal_missing_prefix= please, of one solution I am missing, give me a long enough prefix so that if I complete it to a feasible solution I get a new one.
        explain4: -give_first_missing= just spoil me out a solution I have missed.
>>>>>>> af99182e
      lang:
        regex: ^(hardcoded|en|it)$
        default: it
  check_next_sol:
    evaluator: [python, services/check_next_sol_server.py]
    args:
      current_sol:
        regex:  ^(\(|\)){0,1000}$
      next_sol:
        regex:  ^(\(|\)){0,1000}$
      sorting_criterion:
        regex: ^(loves_opening_par|loves_closing_par)$
        default: loves_opening_par
      tell_maximal_correct_feedback:
        regex: ^(0|1)$
        default: 0
      silent:
        explains: "if nothing is wrong then the service runs silently."
        regex: ^(0|1)$
        default: 0
      lang:
        regex: ^(hardcoded|en|it)$
        default: it
  eval_next:
    evaluator: [python, services/eval_next_server.py]
    args:
      sorting_criterion:
        regex: ^(loves_opening_par|loves_closing_par)$
        default: loves_opening_par
      goal:
        explains: "set your goal (efficient includes also correct)."
        regex: ^(correct|efficient)$
        default: correct
      seed:
<<<<<<< HEAD
        regex: ^(random_seed|[1-9]|[0-9]{2,5})$
=======
        regex: ^(random_seed|[1-9]|[0-9]{5,5})$
>>>>>>> af99182e
        default: random_seed
        explain: "Called with seed=random_seed, the service chooses its seed at random (and communicates it to the user)"
      code_lang: 
        regex: ^(python|java|nodejs|compiled)$
        default: python
        explains: "the more we know about your bot the better we can estimate the efficiency of your algorithm."
      lang:
        regex: ^(hardcoded|en|it)$
        default: it
  check_rank:
    evaluator: [python, services/check_rank_server.py]
    args:
      input_formula:
        regex:  ^(\(|\)){0,1000}$
      rank:
        regex: ^(0|[1-9]|[0-9]{0,300})$
      sorting_criterion:
        regex: ^(loves_opening_par|loves_closing_par)$
        default: loves_opening_par
      silent:
        regex: ^(0|1)$
        default: 0
      lang:
        regex: ^(hardcoded|en|it)$
        default: it
  check_unrank:
    evaluator: [python, services/check_unrank_server.py]
    args:
      input_rank:
        regex: ^(0|[1-9]|[0-9]{0,300})$
      formula:
        regex:  ^(\(|\)){0,1000}$
      sorting_criterion:
        regex: ^(loves_opening_par|loves_closing_par)$
        default: loves_opening_par
      silent:
        regex: ^(0|1)$
        default: 0
      lang:
        regex: ^(hardcoded|en|it)$
        default: it
  eval_rank:
    evaluator: [python, services/eval_rank_server.py]
    args:
      sorting_criterion:
        regex: ^(loves_opening_par|loves_closing_par)$
        default: loves_opening_par
      goal:
        explains: "set your goal (efficient includes also correct)."
        regex: ^(correct|efficient)$
        default: correct
      seed:
<<<<<<< HEAD
        regex: ^(random_seed|[1-9]|[0-9]{2,5})$
=======
        regex: ^(random_seed|[1-9]|[0-9]{5,5})$
>>>>>>> af99182e
        default: random_seed
        explain: "Called with seed=random_seed, the service chooses its seed at random (and communicates it to the user)"
      code_lang: 
        regex: ^(python|java|nodejs|compiled)$
        default: python
        explains: "the more we know about your bot the better we can estimate the efficiency of your algorithm."
      lang:
        regex: ^(hardcoded|en|it)$
        default: it
  eval_unrank:
    evaluator: [python, services/eval_unrank_server.py]
    args:
      sorting_criterion:
        regex: ^(loves_opening_par|loves_closing_par)$
        default: loves_opening_par
      goal:
        explains: "set your goal (efficient includes also correct)."
        regex: ^(correct|efficient)$
        default: correct
      seed:
<<<<<<< HEAD
        regex: ^(random_seed|[1-9]|[0-9]{2,5})$
=======
        regex: ^(random_seed|[1-9]|[0-9]{5,5})$
>>>>>>> af99182e
        default: random_seed
        explain: "Called with seed=random_seed, the service chooses its seed at random (and communicates it to the user)"
      code_lang: 
        regex: ^(python|java|nodejs|compiled)$
        default: python
        explains: "the more we know about your bot the better we can estimate the efficiency of your algorithm."
      lang:
        regex: ^(hardcoded|en|it)$
        default: it
  gimme_rank:
    evaluator: [python, services/gimme_rank_server.py]
    args:
      formula:
        regex:  ^(\(|\)){0,1000}$
      sorting_criterion:
        regex: ^(loves_opening_par|loves_closing_par)$
        default: loves_opening_par
      lang:
        regex: ^(hardcoded|en|it)$
        default: it
  gimme_unrank:
    evaluator: [python, services/gimme_unrank_server.py]
    args:
      n_pairs:
        regex: ^(0|[1-9][0-9]{0,1}|1000)$
      rank:
        regex: ^(0|[1-9]|[0-9]{0,1000})$
      sorting_criterion:
        regex: ^(loves_opening_par|loves_closing_par)$
        default: loves_opening_par
  gimme_next_sol:
    evaluator: [python, services/gimme_next_sol_server.py]
    args:
      current_sol:
        regex:  ^(\(|\)){0,1000}$
      sorting_criterion:
        regex: ^(loves_opening_par|loves_closing_par)$
        default: loves_opening_par
      lang:
        regex: ^(hardcoded|en|it)$
        default: it
  synopsis:
    evaluator: [python, services/synopsis/synopsis_server.py]
    args:
      service:
        regex: ^((\S)+)$
        default: synopsis
      lang:
        regex: ^(hardcoded|en|it)$
        default: it
<|MERGE_RESOLUTION|>--- conflicted
+++ resolved
@@ -64,18 +64,12 @@
     evaluator: [python, services/check_sol_set_server.py]
     args:
       feedback:
-        regex: ^(yes_no|tell_first_minimal_missing_prefix|give_one_missing|tell_prefix_of_missing_[1-9][0-9]{0,10})$
+        regex: ^(yes_no|tell_a_minimal_missing_prefix|give_one_missing)$
         default: yes_no
         explain: the options are as follows
         explain1: -yes_no= just tell me if I am missing one solution.
-<<<<<<< HEAD
-        explain2: -tell_first_minimal_missing_prefix= please, of one solution I am missing, give me a long enough prefix so that if I complete it to a feasible solution I get a new one.
-        explain3: -give_one_missing= just spoil me out a solution I have missed.
-        explain4: -tell_prefix_of_missing_<len>= please, of one solution I am missing, give me the prefix of length <len>.
-=======
         explain2: -tell_a_minimal_missing_prefix= please, of one solution I am missing, give me a long enough prefix so that if I complete it to a feasible solution then I get a new one.
         explain3: -give_one_missing= just spoil me out a solution I have missed.
->>>>>>> af99182e
       lang:
         regex: ^(hardcoded|en|it)$
         default: it
@@ -86,21 +80,13 @@
         regex: ^(loves_opening_par|loves_closing_par)$
         default: loves_closing_par
       feedback:
-        regex: ^(yes_no|spot_first_wrong_consec|dispell_first_missing_till_already_present|tell_first_minimal_missing_prefix|give_first_missing|tell_prefix_of_missing_[1-9][0-9]{0,10})$
+        regex: ^(yes_no|spot_first_wrong_consec|tell_first_minimal_missing_prefix|give_first_missing)$
         default: yes_no
         explain: the options are as follows
         explain1: -yes_no= just tell me if I am missing one solution.
-<<<<<<< HEAD
-        explain2: -spot_first_wrong_consec= tell me between which two solutions I have given one is missing.
-        explain3: -dispell_first_missing_till_already_present= please, of one solution I am missing, give me the longest prefix it has in common with a solution I have given.
-        explain4: -tell_first_minimal_missing_prefix= please, of one solution I am missing, give me a long enough prefix so that if I complete it to a feasible solution I get a new one.
-        explain5: -give_first_missing= just spoil me out a solution I have missed.
-        explain6: -tell_prefix_of_missing_<len>= please, of one solution I am missing, give me the prefix of length <len>.
-=======
         explain2: -spot_first_wrong_consec= please, point me out two solutions I have placed consecutive whereas at least one missing solutions sits betwen them.
         explain3: -tell_first_minimal_missing_prefix= please, of one solution I am missing, give me a long enough prefix so that if I complete it to a feasible solution I get a new one.
         explain4: -give_first_missing= just spoil me out a solution I have missed.
->>>>>>> af99182e
       lang:
         regex: ^(hardcoded|en|it)$
         default: it
@@ -135,11 +121,7 @@
         regex: ^(correct|efficient)$
         default: correct
       seed:
-<<<<<<< HEAD
-        regex: ^(random_seed|[1-9]|[0-9]{2,5})$
-=======
         regex: ^(random_seed|[1-9]|[0-9]{5,5})$
->>>>>>> af99182e
         default: random_seed
         explain: "Called with seed=random_seed, the service chooses its seed at random (and communicates it to the user)"
       code_lang: 
@@ -192,11 +174,7 @@
         regex: ^(correct|efficient)$
         default: correct
       seed:
-<<<<<<< HEAD
-        regex: ^(random_seed|[1-9]|[0-9]{2,5})$
-=======
         regex: ^(random_seed|[1-9]|[0-9]{5,5})$
->>>>>>> af99182e
         default: random_seed
         explain: "Called with seed=random_seed, the service chooses its seed at random (and communicates it to the user)"
       code_lang: 
@@ -217,11 +195,7 @@
         regex: ^(correct|efficient)$
         default: correct
       seed:
-<<<<<<< HEAD
-        regex: ^(random_seed|[1-9]|[0-9]{2,5})$
-=======
         regex: ^(random_seed|[1-9]|[0-9]{5,5})$
->>>>>>> af99182e
         default: random_seed
         explain: "Called with seed=random_seed, the service chooses its seed at random (and communicates it to the user)"
       code_lang: 
