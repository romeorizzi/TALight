#!/usr/bin/env python3
from sys import stderr, exit, argv

from multilanguage import Env, Lang, TALcolors
from TALinputs import TALinput

from parentheses_lib import recognize, Par

# METADATA OF THIS TAL_SERVICE:
problem="parentheses"
service="check_sol_list"
args_list = [
    ('sorting_criterion',str),
    ('feedback',str),
    ('lang',str),
    ('ISATTY',bool),
]

ENV =Env(problem, service, args_list)
TAc =TALcolors(ENV)
LANG=Lang(ENV, TAc, lambda fstring: eval(f"f'{fstring}'"))
TAc.print(LANG.opening_msg, "green")

# START CODING YOUR SERVICE:

stopping_command_set={"#end"}
print("# waiting for your ordered list of well-formed formulas of parentheses.\nPlease, each formula should go on a different line and each line should have the same length and comprise only '(' or ')' characters.\nWhen you have finished, insert a closing line '#end' as last line; this will signal us that your input is complete. Any other line beggining with the '#' character is ignored.\nIf you prefer, you can use the 'TA_send_txt_file.py' util here to send us the lines of a file whose last line is '#end'. Just plug in the util at the 'rtal connect' command like you do with any other bot and let the util feed in the file for you rather than acting by copy and paste yourself.")

p = Par(20)      

line = None
while line == None:
    line, = TALinput(str, num_tokens=1, exceptions = stopping_command_set, regex="^(\(|\))+$", regex_explained="any string of '(' and ')' characters.", TAc=TAc)
    if line == "#end":
        TAc.print(LANG.render_feedback("at-least-one-line", f'No. You are required to enter at least one valid formula before closing.'), "yellow")
    
input_solution_list = [line]
if not recognize(input_solution_list[-1], TAc, LANG):
    TAc.print(LANG.render_feedback("first-line-not-well-formed", f'No. Your very first formula of parentheses is not well formed.'), "red", ["bold"])
    exit(0)
len_lines = len(line)
n_pairs = len_lines//2

if ENV["sorting_criterion"]=="loves_opening_par":
    first='(' * n_pairs + ')' * n_pairs
else:
    first='()' * n_pairs
if input_solution_list[-1] != first:
    TAc.print(LANG.render_feedback("wrong-first", f'No. Your very first formula of parentheses is well-formed but but it is not the first well-formed-formula on that number of parentheses according to the order that has been set.'), "red", ["bold"], end=" ")
    print(LANG.render_feedback("called-with", '(service called with'), end=" ")
    TAc.print('sorting_criterion=', "red", end="")
    TAc.print(ENV["sorting_criterion"], "yellow", end="")
    print(').')
    exit(0)

while True:
    line, = TALinput(str, num_tokens=1, exceptions = stopping_command_set, regex="^(\(|\))+$", regex_explained="any string of '(' and ')' characters.", TAc=TAc)
    if line in stopping_command_set:
        break
    if not len(line) == len_lines:
        TAc.print(LANG.render_feedback("different_lengths", f'No. The well-formed formula of parentheses you have just introduced in your line {len(input_solution_list)+1} has different length than the previous ones.'), "red", ["bold"])
        exit(0)   
    if not recognize(line, TAc, LANG):
        exit(0)
    if (ENV["sorting_criterion"]=="loves_opening_par" and line < input_solution_list[-1]) or (ENV["sorting_criterion"]=="loves_closing_par" and line > input_solution_list[-1]):
        TAc.print(LANG.render_feedback("order-violation", f'No. The well-formed formula of parentheses you have just introduced in your line {len(input_solution_list)+1} does not come after but rather before than the previous one according to the order set.'), "red", ["bold"], end=" ")
        print(LANG.render_feedback("called-with", '(service called with'), end=" ")
        TAc.print('sorting_criterion=', "red", end="")
        TAc.print(ENV["sorting_criterion"], "yellow", end="")
        print(').')
        exit(0)
    if line == input_solution_list[-1]:
        TAc.print(LANG.render_feedback("repeated", f'No. The well-formed formula of parentheses you have just introduced in your line {len(input_solution_list)+1} is the same as your {input_solution_list.index(line)+1}th one. But nothing is lost: this repetition will be ignored. You can go on.'), "red", ["bold"])
    else:
        input_solution_list.append(line)

print("# FILE GOT")
TAc.print(LANG.render_feedback("your-formulas-all-ok", f'All the formulas you have introduced are ok (well formed) and correctly ordered.'), "green")

#input_solution_list.sort()
#print(input_solution_list)

if len(input_solution_list) == p.num_sol(n_pairs):
    TAc.OK()
    TAc.print(LANG.render_feedback("list-ok", f'You have listed all well-formed formulas with {n_pairs} pairs of parentheses. Also their order is the intended one.'), "green")
    exit(0)
else:
    TAc.print(LANG.render_feedback("one-formula-is-missing-no-feedback", f'No. Your list is missing at least one well-formed formula.'), "red", ["bold"])
if ENV["feedback"] == "yes_no":
    exit(0)

<<<<<<< HEAD
missing='empty'
def answer():
    if ENV["feedback"] == "give_first_missing":
        TAc.print(LANG.render_feedback("give-missing-formula", f'Consider for example:'), "red", ["bold"])
        TAc.print(missing, "yellow", ["bold"])
    elif ENV["feedback"] == "spot_first_wrong_consec":
        if rank==len(input_solution_list)-1 and not case:
            TAc.print(LANG.render_feedback("not-consecutive(last)", f'In fact, after {input_solution_list[rank]} there is another formula.'), "red", ["bold"])
            exit(0)
        TAc.print(LANG.render_feedback("not-consecutive", f'In fact, the two well-formed formulas:\n {input_solution_list[rank-1]}\n {input_solution_list[rank]}\nthat appear consecutive in your list are NOT consecutive in the intended order'), "red", ["bold"], end=" ")
        print(LANG.render_feedback("called-with", f'(service called with'), end=" ")
        TAc.print('sorting_criterion=', "red", end="")
        TAc.print(ENV["sorting_criterion"], "yellow", end="")
        print(").")
    elif ENV["feedback"] == "tell_first_minimal_missing_prefix" or ENV['feedback'] == "dispell_first_missing_till_already_present":
        min_len1 = 0
        if rank > 0:
            while missing[min_len1] == input_solution_list[rank-1][min_len1]:
                min_len1 += 1
        min_len2 = 0
        if rank < len(input_solution_list):
            while missing[min_len2] == input_solution_list[rank][min_len2]:
                min_len2 += 1
        if ENV["feedback"] == "tell_first_minimal_missing_prefix":
=======
for pos in range(p.num_sol(n_pairs)):
    #print(f"pos={pos}, input_solution_list[pos]={input_solution_list[pos]}, p.unrank(n_pairs, pos)={p.unrank(n_pairs, pos)}")
    if input_solution_list[pos] != p.unrank(n_pairs, pos):
        missing = p.unrank(n_pairs, pos)
        #print(f"missing={missing}")
        if ENV["feedback"] == "give_first_missing":
            TAc.print(LANG.render_feedback("give-missing-formula", f'Consider for example:'), "red", ["bold"])
            TAc.print(missing, "yellow", ["bold"])
        elif ENV["feedback"] == "spot_first_wrong_consec":
            TAc.print(LANG.render_feedback("not-consecutive", f'In fact, the two well-formed formulas:\n {input_solution_list[pos]}\n {input_solution_list[pos+1]}\nthat appear consecutive in your list are NOT consecutive in the intended order. You have missed something inbetween.'), "red", ["bold"], end=" ")
        elif ENV["feedback"] == "tell_first_minimal_missing_prefix":
            min_len1 = 0
            if pos > 0:
                while missing[min_len1] == input_solution_list[pos-1][min_len1]:
                    min_len1 += 1

            min_len2 = 0
            if pos < len(input_solution_list):
                while missing[min_len2] == input_solution_list[pos][min_len2]:
                    min_len2 += 1
>>>>>>> af99182e7c1ee7ff63860392c2b1111eb472d56e
            minimal_missing_prefix = missing[0:1+max(min_len1,min_len2)]
            TAc.print(LANG.render_feedback("first-missing-prefix", f'As a strong hint, here is the prefix of a well-formed formula and no formula in your list has this prefix:'), "red", ["bold"])
            TAc.print(minimal_missing_prefix, "yellow", ["bold"])
            exit(0)
        elif ENV['feedback'] == "dispell_first_missing_till_already_present":
            #print(min_len1, min_len2)
            #print(input_solution_list[rank-1], input_solution_list[rank])
            if rank==len(input_solution_list)-1 and not case:
                TAc.print(LANG.render_feedback("not-consecutive(last)", f'In green you find the longest prefix that a solution you are missing has in common with a solution you have given: '), "red", ["bold"], end=" ")
            else:
                TAc.print(LANG.render_feedback("first-missing-till-already-present", f"In green you find the longest prefix that a solution you are missing has in common with a solution you have given: "), "red", ["bold"])
            if min_len1>=min_len2:
                missing_prefix=input_solution_list[rank-1][:min_len1]
                suffix=input_solution_list[rank-1][min_len1:]
            else:
                missing_prefix=input_solution_list[rank][:min_len2]
                suffix=input_solution_list[rank][min_len2:]
            TAc.print(missing_prefix, "green", ["bold"], end='')
            TAc.print(suffix, "red", ["bold"])
    else:
        assert ENV['feedback'][0:23] == "tell_prefix_of_missing_"
        length = int(ENV['feedback'][23:])
        missing_prefix = missing[0:length]
        TAc.print(LANG.render_feedback("one-missing-prefix-length", f"No. Your set is missing at least one well-formed tiling.\nHere is the prefix of length {length} of a well-formed formula that is missing from the set you entered:"), "red", ["bold"])
        TAc.print(missing_prefix, "yellow", ["bold"])
case=True
for rank in range(len(input_solution_list)):
    if ENV['sorting_criterion']=='loves_closing_par':
        rank_g=p.num_sol(n_pairs)-rank-1
    else:
        rank_g=rank
    #print(rank_g)
    #print(f"rank={rank}, input={input_solution_list[rank]}, giusta={p.unrank(n_pairs, rank_g)}")
    if input_solution_list[rank] != p.unrank(n_pairs, rank_g):
        missing = p.unrank(n_pairs, rank_g)
        answer()
        #print(f"\nmissing={missing}\n")
        exit(0)

if missing=='empty' and len(input_solution_list) < p.num_sol(n_pairs):
    case=False
    if ENV['sorting_criterion']=='loves_closing_par':
        rank_g=p.num_sol(n_pairs)-rank-2
    else:
        rank_g=rank
    #print(rank, rank_g, len(input_solution_list))
    missing = p.unrank(n_pairs, rank_g)
    #print(f"\nmissing={missing}\n")
    answer()
    exit(0)<|MERGE_RESOLUTION|>--- conflicted
+++ resolved
@@ -89,7 +89,6 @@
 if ENV["feedback"] == "yes_no":
     exit(0)
 
-<<<<<<< HEAD
 missing='empty'
 def answer():
     if ENV["feedback"] == "give_first_missing":
@@ -114,28 +113,6 @@
             while missing[min_len2] == input_solution_list[rank][min_len2]:
                 min_len2 += 1
         if ENV["feedback"] == "tell_first_minimal_missing_prefix":
-=======
-for pos in range(p.num_sol(n_pairs)):
-    #print(f"pos={pos}, input_solution_list[pos]={input_solution_list[pos]}, p.unrank(n_pairs, pos)={p.unrank(n_pairs, pos)}")
-    if input_solution_list[pos] != p.unrank(n_pairs, pos):
-        missing = p.unrank(n_pairs, pos)
-        #print(f"missing={missing}")
-        if ENV["feedback"] == "give_first_missing":
-            TAc.print(LANG.render_feedback("give-missing-formula", f'Consider for example:'), "red", ["bold"])
-            TAc.print(missing, "yellow", ["bold"])
-        elif ENV["feedback"] == "spot_first_wrong_consec":
-            TAc.print(LANG.render_feedback("not-consecutive", f'In fact, the two well-formed formulas:\n {input_solution_list[pos]}\n {input_solution_list[pos+1]}\nthat appear consecutive in your list are NOT consecutive in the intended order. You have missed something inbetween.'), "red", ["bold"], end=" ")
-        elif ENV["feedback"] == "tell_first_minimal_missing_prefix":
-            min_len1 = 0
-            if pos > 0:
-                while missing[min_len1] == input_solution_list[pos-1][min_len1]:
-                    min_len1 += 1
-
-            min_len2 = 0
-            if pos < len(input_solution_list):
-                while missing[min_len2] == input_solution_list[pos][min_len2]:
-                    min_len2 += 1
->>>>>>> af99182e7c1ee7ff63860392c2b1111eb472d56e
             minimal_missing_prefix = missing[0:1+max(min_len1,min_len2)]
             TAc.print(LANG.render_feedback("first-missing-prefix", f'As a strong hint, here is the prefix of a well-formed formula and no formula in your list has this prefix:'), "red", ["bold"])
             TAc.print(minimal_missing_prefix, "yellow", ["bold"])
