%YAML 1.2
---
public_folder: public
services:
  check_is_winning:
    evaluator: [python, services/check_game_value_driver.py]
    description: use this service to check out your belief about a certain well formed formula to be a winning configuration (i.e., the first player to move has a winning strategy).
    args:
      formula:
        regex: ^(\(|\)){0,1000}$
        default: ""
        explain: The well-formed formula of parenthesis that you believe to be a first-to-move-wins configuration of the game.
        example1: (()())()
        example2: "just write \\'\\' to insert the empty formula"
      value:
        regex: ^-2$
        default: -2
        explain: You can not modify the value of this argument from its default. Your bet when calling this service is that the well formed formula is a winning one.
      silent:
        regex: ^(0|1)$
        default: 0
        explain: If this flag is set to 1 nothing is printed unless your conjecture is a false one.
      lang:
        regex: ^(hardcoded|hardcoded_ext|en|it)$
        default: it
  check_is_lost:
    evaluator: [python, services/check_game_value_driver.py]
    description: use this service to check out your belief about a certain well formed formula to be a lost one (i.e., the second player to move has a winning strategy).
    args:
      formula:
        regex: ^(\(|\)){0,1000}$
        default: ""
        explain: The well-formed formula of parenthesis that you believe to be a second-to-move-wins configuration of the game.
        example1: (()())()
        example2: "just write \\'\\' to insert the empty formula"
      value:
        regex: ^-1$
        default: -1
        explain: You can not modify the value of this argument from its default. Your bet when calling this service is that the well formed formula is a lost one.
      silent:
        regex: ^(0|1)$
        default: 0
        explain: If this flag is set to 1 nothing is printed unless your conjecture is a false one.
      lang:
        regex: ^(hardcoded|hardcoded_ext|en|it)$
        default: it
  check_grundy_value:
    evaluator: [python, services/check_game_value_driver.py]
    description: use this service to check out your conjectured grundy value for a certain well formed formula of the par_game.
    args:
      formula:
        regex: ^(\(|\)){0,1000}$
        default: ""
        explain: any well-formed formula of parenthesis of your choice
        example1: (()())()
        example2: "just write \\'\\' to insert the empty formula"
      value:
        regex: ^(0|[1-9][0-9]{0,50})$
        default: 0
        explain: The grundy value that you are guessing for a well formed furmula.
      silent:
        regex: ^(0|1)$
        default: 0
        explain: If this flag is set to 1 then nothing is printed unless your conjecture is a false one.
      lang:
        regex: ^(hardcoded|hardcoded_ext|en|it)$
        default: it
  tell_me_about_formula:
    evaluator: [python, services/tell_me_about_formula_driver.py]
    description: use with caution this spoilering service in order to get more or less detailed information about a certain well formed formula of the par_game.
    args:
      formula:
        regex: ^(\(|\)){0,1000}$
        default: ""
        explain: any well-formed formula of parenthesis of your choice
        example1: (()())()
        example2: "just write \\'\\' to insert the empty formula"
      info_requested:
        regex: ^(won_or_lost|grundy_val|gimme_a_winning_move|gimme_all_winning_moves)$
        default: won_or_lost
        explain: "the options are as follows:"
        explain1: -won_or_lost= just tell me whether the given well formed formula s is a winning or lost one.
        explain2: -grundy_val= please, tell me the grundy value of the given well formed formula s.
        explain3: -gimme_a_winning_move= if the given well formed formula s is winning, please, suggest me a winning move.
        explain4: -gimme_all_winning_moves= give me the whole set of winning moves for the given well formed formula s.
      lang:
        regex: ^(hardcoded|hardcoded_ext|en|it)$
        default: it
  play:
    evaluator: [python, services/play_driver.py]
    description: use this service if you want to play a match of the par_game against our player. You can choose the starting well formed formula and whether to be first or second to move. To input the void string at the end of the match, you have to write the formula \')(\'. You can also ask the service for supporting information (a commentary on the game during play). Finally, as with other interactive TALight services, you can plug in a bot of yours to play in your behalf.
    example1: [experiment in a direct use, '\n     rtal connect par_game play -aTALight_first_to_move=1 -aformula="()()()()" -awatch=no_watch']
    example2: [test your bot that plays in your behalf, '\n     rtal connect -e par_game play -aTALight_first_to_move=1 -aformula="()()()()" -awatch=watch_winner -- bots/my_par_game_player.py']
    args:
      formula:
        regex: ^(\(|\)){0,1000}$
        default: ""
        explain: any well-formed formula of parenthesis of your choice
        example1: (()())()
        example2: "just write \\'\\' to insert the empty formula"
      TALight_first_to_move:
        regex: ^(0|1)$
        default: 0
        explain: If this flag is set to 1 TAlight takes the first move in the match, otherwise you go first.
      watch:
        regex: ^(no_watch|watch_winner|watch_grundy_val|num_winning_moves|list_winning_moves)$
        default: no_watch
        explain: The user can choose which informations should be displayed about any well formed formula that will face during the match.
      random:
        regex: ^0$
        default: 0
        explain: The formula of the match is not random.
      length:
        regex: ^0$
        default: 0
        explain: The user has to set this paramether only when he want a random formula (not in this case).
      lang:
        regex: ^(hardcoded|hardcoded_ext|en|it)$
        default: it
  play_random:
    evaluator: [python, services/play_driver.py]
    description: use this service if you want to play a match of the par_game against our player. The starting well formed formula is generated randomly and you can choose whether to be first or second to move. In this case the field \'formula\' is ignored. To input the void formula at the end of the match, you have to write the formula \')(\'. You can also ask the service for supporting information (a commentary on the game during play). Finally, as with other interactive TALight services, you can plug in a bot of yours to play in your behalf. The bot can be the same of the service play.
    example1: [experiment in a direct use, '\n     rtal connect par_game play -aTALight_first_to_move=1 -alength=5 -awatch=no_watch']
    example2: [test your bot that plays in your behalf, '\n     rtal connect -e par_game play_random -aTALight_first_to_move=1 -alength=5 -awatch=watch_winner -- bots/my_random_par_game_player.py']
    args:
      formula:
        regex: ^(\(|\)){0,1000}$
        default: "()"
        explain: Well formed formula insert by the user.
      TALight_first_to_move:
        regex: ^(0|1)$
        default: 0
        explain: If this flag is set to 1 TAlight takes the first move in the match, otherwise you go first.
      watch:
        regex: ^(no_watch|watch_winner|watch_grundy_val|num_winning_moves|list_winning_moves)$
        default: no_watch
        explain: The user can choose which informations should be displayed about any well formed formula that will face during the match.
      random:
        regex: ^1$
        default: 1
        explain: The formula of the match is random.
      length:
        regex: ^([0-9][0-9]{0,50})$
        default: 2
        explain: The user has to set the length of the random generated formula. This number must be even.
      lang:
        regex: ^(hardcoded|hardcoded_ext|en|it)$
        default: it
  play_val_measuring_game:
    evaluator: [python, services/play_val_measuring_game_driver.py]
    description: use this service if you want to play a match of the MeasuringGame(par_game) against our player. You can choose the starting well formed formula and whether to be first or second to move. The MeasuringGame(par_game) game is defined as the game sum of a par_game and a Nim game with one single pile. As such, it can be used to assess the Grundy value of a par_game position. You can choose whether to be first or second to move in the match. You can also ask the service for supporting information (a commentary on the game during play). Finally, as with other interactive TALight services, you can plug in a bot of yours to play in your behalf.
    example1: [experiment in a direct use, '\n     rtal connect par_game play_val_measuring_game -aTALight_first_to_move=1 -aformula="()()()()" -anim=0']
    example2: [test your bot that plays in your behalf, '\n     rtal connect -e par_game play_val_measuring_game -aTALight_first_to_move=1 -aformula="()()()" -anim=0 -awatch=watch_grundy_val -- bots/my_measuring_par_game_player.py']
    args:
      formula:
        regex: ^(\(|\)){0,1000}$
        default: ""
        explain: any well-formed formula of parenthesis of your choice
        example1: (()())()
        example2: "just write \\'\\' to insert the empty formula"
      nim:
        regex: ^([0-9][0-9]{0,50})$
        default: 0
        explain: The height of the pile in the nim game. This will be precisely the Nim value of the par_game formula if and only if the whole compound configuration (par_game formula + one pile Nim configuration) is a lost configuration for the first to move player. 
      TALight_first_to_move:
        regex: ^(0|1)$
        default: 0
        explain: If this flag is set to 1 TAlight takes the first move in the match, otherwise you go first.
      watch:
        regex: ^(no_watch|watch_winner|watch_grundy_val|num_winning_moves|list_winning_moves)$
        default: no_watch
        explain: The user can choose which informations should be displayed about any well formed formula that will face during the match.
      random:
        regex: ^0$
        default: 0
        explain: The formula of the match is not random.
      length:
        regex: ^0$
        default: 0
        explain: The user has to set this paramether only when he want a random formula (not in this case).
      lang:
        regex: ^(hardcoded|hardcoded_ext|en|it)$
        default: it
  play_val_measuring_game_random:
<<<<<<< HEAD
    evaluator: [python, services/play_val_measuring_game_driver.py]
    description: use this service if you want to play a match of the MeasuringGame(par_game) against our player. The starting well formed formula is generated randomly and you can choose whethe to be first or second to move. In this case the field \'formula\' is ignored. The MeasuringGame(par_game) game is defined as the game sum of a par_game and a Nim game with one single pile. As such, it can be used to assess the Grundy value of a par_game position. You can also ask the service for supporting information (a commentary on the game during play). Finally, as with other interactive TALight services, you can plug in a bot of yours to play in your behalf.
=======
    description: use this service if you want to play a match of the MeasuringGame(par_game) against our player. The starting well formed formula is generated randomly and you can choose whethe to be first or second to move. In this case the field \'formula\' is ignored. The MeasuringGame(par_game) game is defined as the game sum of a par_game and a Nim game with one single pile. As such, it can be used to assess the Grundy value of a par_game position. You can also ask the service for supporting information (a commentary on the game during play). Finally, as with other interactive TALight services, you can plug in a bot of yours to play in your behalf. The bot can be the same of the service play_val_measuring_game.
>>>>>>> be3d112b
    example1: [experiment in a direct use, '\n     rtal connect par_game play_val_measuring_game_random -aTALight_first_to_move=1 -anim=0 -alength=5 -awatch=no_watch']
    example2: [test your bot that plays in your behalf, '\n     rtal connect -e par_game play_val_measuring_game_random -aTALight_first_to_move=1 -anim=0 -alength=5 -awatch=watch_grundy_val -- bots/my_measuring_par_game_random_player.py']
    args:
      formula:
        regex: ^(\(|\)){0,1000}$
        default: "()"
        explain: Well formed formula insert by the user.
      nim:
        regex: ^([0-9][0-9]{0,50})$
        default: 0
        explain: The height of the pile in the nim game. This will be precisely the Nim value of the par_game formula if and only if the whole compound configuration (par_game formula + one pile Nim configuration) is a lost configuration for the first to move player. 
      TALight_first_to_move:
        regex: ^(0|1)$
        default: 0
        explain: If this flag is set to 1 TAlight takes the first move in the match, otherwise you go first.
      watch:
        regex: ^(no_watch|watch_winner|watch_grundy_val|num_winning_moves|list_winning_moves)$
        default: no_watch
        explain: The user can choose which informations should be displayed about any well formed formula that will face during the match.
      random:
        regex: ^1$
        default: 1
        explain: The formula of the match is random.
      length:
        regex: ^([0-9][0-9]{0,50})$
        default: 2
        explain: The user has to set the length of the random generated formula. This number must be even.
      lang:
        regex: ^(hardcoded|hardcoded_ext|en|it)$
        default: it
  synopsis:
    evaluator: [python, services/synopsis/synopsis_driver.py]
    args:
      service:
        regex: ^((\S)+)$
        default: synopsis
        explain: any string without space characters meaning one of the services of the problem {problem}
      lang:
        regex: ^(hardcoded|hardcoded_ext|en|it)$
        default: it
      metafile:
        regex: ^(main|en|it)$
        default: main
...<|MERGE_RESOLUTION|>--- conflicted
+++ resolved
@@ -182,13 +182,9 @@
         regex: ^(hardcoded|hardcoded_ext|en|it)$
         default: it
   play_val_measuring_game_random:
-<<<<<<< HEAD
     evaluator: [python, services/play_val_measuring_game_driver.py]
     description: use this service if you want to play a match of the MeasuringGame(par_game) against our player. The starting well formed formula is generated randomly and you can choose whethe to be first or second to move. In this case the field \'formula\' is ignored. The MeasuringGame(par_game) game is defined as the game sum of a par_game and a Nim game with one single pile. As such, it can be used to assess the Grundy value of a par_game position. You can also ask the service for supporting information (a commentary on the game during play). Finally, as with other interactive TALight services, you can plug in a bot of yours to play in your behalf.
-=======
-    description: use this service if you want to play a match of the MeasuringGame(par_game) against our player. The starting well formed formula is generated randomly and you can choose whethe to be first or second to move. In this case the field \'formula\' is ignored. The MeasuringGame(par_game) game is defined as the game sum of a par_game and a Nim game with one single pile. As such, it can be used to assess the Grundy value of a par_game position. You can also ask the service for supporting information (a commentary on the game during play). Finally, as with other interactive TALight services, you can plug in a bot of yours to play in your behalf. The bot can be the same of the service play_val_measuring_game.
->>>>>>> be3d112b
-    example1: [experiment in a direct use, '\n     rtal connect par_game play_val_measuring_game_random -aTALight_first_to_move=1 -anim=0 -alength=5 -awatch=no_watch']
+    example1: [experiment in a direct use, '\n     rtal connect par_game play_val_measuring_game_random -aTALight_first_to_move=1 -anim=0 -alength=5']
     example2: [test your bot that plays in your behalf, '\n     rtal connect -e par_game play_val_measuring_game_random -aTALight_first_to_move=1 -anim=0 -alength=5 -awatch=watch_grundy_val -- bots/my_measuring_par_game_random_player.py']
     args:
       formula:
