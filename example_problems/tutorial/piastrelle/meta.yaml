--- conflicted
+++ resolved
@@ -88,16 +88,10 @@
         explain: the options are as follows
         explain1: -yes_no= just tell me if I am missing one solution.
         explain2: -dispell_first_missing_till_already_present= please, of one solution I am missing, give me the longest prefix it has in common with a solution I have given.
-<<<<<<< HEAD
-        explain3: -tell_first_minimal_missing_prefix= please, of one solution I am missing, give me a long enough prefix so that if I complete it to a feasible solution I get a new one.
-        explain4: -give_first_missing= just spoil me out a solution I have missed.
-        explain5: -tell_prefix_of_missing_<len>= please, of one solution I am missing, give me the prefix of length <len>.
-=======
         explain3: -spot_first_wrong_consec= please, point me out two solutions I have placed consecutive whereas at least one missing solutions sits betwen them.
         explain4: -tell_first_minimal_missing_prefix= please, of one solution I am missing, give me a long enough prefix so that if I complete it to a feasible solution I get a new one.
         explain5: -give_first_missing= just spoil me out a solution I have missed.
         explain6: -tell_prefix_of_missing_len_<len>= please, of one solution I am missing, give me the prefix of length <len>.
->>>>>>> af99182e
       lang:
         regex: ^(hardcoded|en|it)$
         default: it
