--- conflicted
+++ resolved
@@ -85,8 +85,4 @@
         default: synopsis
       lang:
         regex: ^(en|it)$
-<<<<<<< HEAD
         default: it
-=======
-        default: it
->>>>>>> 44199335
