--- conflicted
+++ resolved
@@ -20,39 +20,23 @@
 TAc.print(LANG.opening_msg, "green")
 
 # START CODING YOUR SERVICE: 
-<<<<<<< HEAD
-
 TAc.print(LANG.render_feedback("insert-num-rows", 'Insert the number of rows:'), "yellow", ["bold"])
-=======
-TAc.print(LANG.render_feedback("insert-num-rows", 'Insert num rows:'), "yellow", ["bold"])
-n=int(input())
-TAc.print("Insert num columns:", "yellow", ["bold"])
->>>>>>> f9a64905
 m=int(input())
 TAc.print(LANG.render_feedback("insert-num-col", 'Insert the number of columns:'), "yellow", ["bold"])
 n=int(input())
 
 if ENV['instance']=='random':
-<<<<<<< HEAD
     TAc.print("Instance: ", "yellow", ["bold"])
     pirellone=pl.random_pirellone(m, n, solvable=True)
-=======
-    TAc.print("Istance: ", "yellow", ["bold"])
-    pirellone=pl.random_pirellone(n, m, solvable=True)
->>>>>>> f9a64905
     pl.print_pirellone(pirellone)
 elif ENV['instance']=='mine':
     TAc.print("Instance to check:", "yellow", ["bold"])
     pirellone=[]
-<<<<<<< HEAD
-    for i in range(0,m):
-        row = TALinput(bool, num_tokens=n)
-        #row = list(map(int,input().strip().split()))[:n]
-=======
+
     for i in range(n):
         row = TALinput(bool, num_tokens=m)
         #row = list(map(int,input().strip().split()))[:m] 
->>>>>>> f9a64905
+
         pirellone.append(row)   
 
 if ENV['coding']=='seq':
