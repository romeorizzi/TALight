--- conflicted
+++ resolved
@@ -4,26 +4,21 @@
 #include <string.h>
 
 int main() {
-    const size_t BUFFER_SIZE = 4096;
-    char line[BUFFER_SIZE];
-    int n;
-    setvbuf(stdout, NULL, _IOLBF, BUFFER_SIZE);
-    while(true) {
-<<<<<<< HEAD
-        fgets(line, BUFFER_SIZE, stdin);
-        fprintf(stderr, "# BOT> got line=%s", line);
-        if(strncmp(line, "# WE HAVE FINISHED", 18) == 0) {
-=======
-        fgets(buffer, BUFFER_SIZE, stdin);
-        if(strncmp(buffer, "# WE HAVE FINISHED", 18) == 0) {
->>>>>>> a93913ae
-            break;
-        } else if(strlen(line) == 0 || line[0] == '#') {
-            continue;
-        } else {
-            sscanf(line, "%d", &n);
-            printf("%d 0\n", n);
-        }
+  const size_t BUFFER_SIZE = 4096;
+  char line[BUFFER_SIZE];
+  int n;
+  setvbuf(stdout, NULL, _IOLBF, BUFFER_SIZE);
+  while(true) {
+    fgets(line, BUFFER_SIZE, stdin);
+    fprintf(stderr, "# BOT> got line=%s", line);
+    if(strncmp(line, "# WE HAVE FINISHED", 18) == 0) {
+      break;
+    } else if(strlen(line) == 0 || line[0] == '#') {
+      continue;
+    } else {
+      sscanf(line, "%d", &n);
+      printf("%d 0\n", n);
     }
-    return 0;
+  }
+  return 0;
 }